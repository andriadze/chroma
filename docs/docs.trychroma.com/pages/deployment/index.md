---
title: ☁️ Deployment
---

***

{% note type="tip" title="Hosted Chroma" %}
Chroma Cloud, our fully managed hosted service, is in early access. Fill out the survey to jump the waitlist and get the best retrieval experience. Full access coming Q1 2025.

[📝 30 second survey](https://airtable.com/shrOAiDUtS2ILy5vZ)

{% /note %}

{% note type="tip" title="" %}
If you are using Chroma in production, please fill out [this form](https://airtable.com/appqd02UuQXCK5AuY/pagr1D0NFQoNpUpNZ/form), and we will add you to a dedicated Slack workspace for supporting production users.
This is the best place to

1. Get support with building with Chroma in prod.
2. Stay up-to-date with exciting new features.
3. Get swag!

<<<<<<< HEAD
We would love to help you think through the design of your system, or if you would be a good fit for our upcoming distributed cloud service.
{% /note %}

You can run Chroma single-node in [client/server mode](/deployment/client-server-mode), and easily deploy it. In this section, we also show you how to make sure your Chroma server is secure and reliable, and how to understand its performance at scale.
=======
{% note type="tip" title="" %}
If you are using Chroma in production, please fill out [this form](https://airtable.com/appqd02UuQXCK5AuY/pagr1D0NFQoNpUpNZ/form), and we will add you to a dedicated Slack workspace for supporting production users.
This is the best place to

1. Get support with building with Chroma in prod.
2. Stay up-to-date with exciting new features.
3. Get swag!

We would love to help you think through the design of your system, or if you would be a good fit for our upcoming distributed cloud service.
{% /note %}
>>>>>>> f4f39b9b

### Containers
* 🐳  [Docker](/deployment/docker)
* Kubernetes - Coming Soon!

### Cloud Providers

* [AWS](/deployment/aws)
* [GCP](/deployment/gcp)
* Azure - Coming Soon!

***

### Administration

Running a server in production requires a few additional steps to ensure the server is secure and reliable.

* [🚀 Performance](/deployment/performance)
* [👀 Observability](/deployment/observability)
* [✈️ Migration](/deployment/migration)
* [🔒 Auth](/deployment/auth)<|MERGE_RESOLUTION|>--- conflicted
+++ resolved
@@ -19,23 +19,11 @@
 2. Stay up-to-date with exciting new features.
 3. Get swag!
 
-<<<<<<< HEAD
 We would love to help you think through the design of your system, or if you would be a good fit for our upcoming distributed cloud service.
 {% /note %}
 
 You can run Chroma single-node in [client/server mode](/deployment/client-server-mode), and easily deploy it. In this section, we also show you how to make sure your Chroma server is secure and reliable, and how to understand its performance at scale.
-=======
-{% note type="tip" title="" %}
-If you are using Chroma in production, please fill out [this form](https://airtable.com/appqd02UuQXCK5AuY/pagr1D0NFQoNpUpNZ/form), and we will add you to a dedicated Slack workspace for supporting production users.
-This is the best place to
 
-1. Get support with building with Chroma in prod.
-2. Stay up-to-date with exciting new features.
-3. Get swag!
-
-We would love to help you think through the design of your system, or if you would be a good fit for our upcoming distributed cloud service.
-{% /note %}
->>>>>>> f4f39b9b
 
 ### Containers
 * 🐳  [Docker](/deployment/docker)
