// @ts-nocheck

'use strict'
import createScatterplot from 'regl-scatterplot'

<<<<<<< HEAD
export default function scatterplot(points, opts) {
=======
export default function scatterplot (points, colorsScale, opts) {
>>>>>>> af414cb7
  var config = Object.assign({}, opts || {}, {
    backgroundColor: opts.backgroundColor || [1, 1, 1, 0],
    pixelRatio: opts.pixelRatio || Math.min(window.devicePixelRatio, 1.5),
  })

  return new Promise(function (resolve, reject) {
    try {
      var canvas = config.canvas

<<<<<<< HEAD
      const { width, height } = canvas.getBoundingClientRect()
      const scatterplot = createScatterplot({
        canvas,
        width,
        height,
        pointSize: 5,
      })
      scatterplot.set({ backgroundColor: '#F3F5F6' })
      scatterplot.draw(points)

      const getOpacityRange = () =>
        Array(10)
          .fill()
          .map((x, i) => (i + 1) / 10)

      const colorsScale = [
        '#3A76E5', // blue
        '#EA5412', // orange
        '#2FB874', // green
        '#EB4026', //red
      ]
      scatterplot.set({ opacity: getOpacityRange() })
      scatterplot.set({ colorBy: 'valueW', opacityBy: 'valueZ', pointColor: colorsScale, pointOutlineWidth: 5 })
      scatterplot.subscribe('select', opts.selectHandler)
      scatterplot.subscribe('deselect', opts.deselectHandler)
      config['scatterplot'] = scatterplot
      config['regl'] = scatterplot.get('regl')
    } catch (e) {
      if (regl) regl.destroy()
      throw e
    }
    resolve(config)
  })
}
=======
		const scatterplot = createScatterplot({
		  canvas,
		  width: 'auto',
		  height: 'auto',
		  pointSize: 5
		});
		scatterplot.set({ backgroundColor: '#F3F5F6' }); 
		scatterplot.draw(points);
		scatterplot.set({ opacity: [0,1] });
		scatterplot.set({ colorBy: 'valueW', opacityBy: 'valueZ', pointColor: colorsScale, pointOutlineWidth: 5,  });
		scatterplot.subscribe('select', opts.selectHandler);
		scatterplot.subscribe('deselect', opts.deselectHandler);
		config['scatterplot'] = scatterplot
		config['regl'] = scatterplot.get('regl')
	        
	  } catch (e) {
	    if (regl) regl.destroy();
	    throw e;
	  }
	  resolve(config)
  });

  
}
>>>>>>> af414cb7
<|MERGE_RESOLUTION|>--- conflicted
+++ resolved
@@ -3,56 +3,16 @@
 'use strict'
 import createScatterplot from 'regl-scatterplot'
 
-<<<<<<< HEAD
-export default function scatterplot(points, opts) {
-=======
 export default function scatterplot (points, colorsScale, opts) {
->>>>>>> af414cb7
   var config = Object.assign({}, opts || {}, {
     backgroundColor: opts.backgroundColor || [1, 1, 1, 0],
     pixelRatio: opts.pixelRatio || Math.min(window.devicePixelRatio, 1.5),
   })
 
   return new Promise(function (resolve, reject) {
-    try {
-      var canvas = config.canvas
+  	try {
+	    var canvas = config.canvas;
 
-<<<<<<< HEAD
-      const { width, height } = canvas.getBoundingClientRect()
-      const scatterplot = createScatterplot({
-        canvas,
-        width,
-        height,
-        pointSize: 5,
-      })
-      scatterplot.set({ backgroundColor: '#F3F5F6' })
-      scatterplot.draw(points)
-
-      const getOpacityRange = () =>
-        Array(10)
-          .fill()
-          .map((x, i) => (i + 1) / 10)
-
-      const colorsScale = [
-        '#3A76E5', // blue
-        '#EA5412', // orange
-        '#2FB874', // green
-        '#EB4026', //red
-      ]
-      scatterplot.set({ opacity: getOpacityRange() })
-      scatterplot.set({ colorBy: 'valueW', opacityBy: 'valueZ', pointColor: colorsScale, pointOutlineWidth: 5 })
-      scatterplot.subscribe('select', opts.selectHandler)
-      scatterplot.subscribe('deselect', opts.deselectHandler)
-      config['scatterplot'] = scatterplot
-      config['regl'] = scatterplot.get('regl')
-    } catch (e) {
-      if (regl) regl.destroy()
-      throw e
-    }
-    resolve(config)
-  })
-}
-=======
 		const scatterplot = createScatterplot({
 		  canvas,
 		  width: 'auto',
@@ -76,5 +36,4 @@
   });
 
   
-}
->>>>>>> af414cb7
+}