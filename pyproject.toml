--- conflicted
+++ resolved
@@ -25,12 +25,9 @@
   'fastapi >= 0.85.1',
   'uvicorn[standard] >= 0.18.3',
   'numpy >= 1.21.6',
-<<<<<<< HEAD
   'pulsar-client >= 3.0.0',
-  'fastavro >= 1.7.2'
-=======
+  'fastavro >= 1.7.2',
   'posthog >= 2.4.0'
->>>>>>> d44d2dfa
 ]
 
 [tool.black]
