from typing import Callable, Dict, Optional
from chromadb.api import API
from chromadb.api.types import (
    Documents,
    Embeddings,
    IDs,
    Include,
    Metadatas,
    Where,
    WhereDocument,
)
from chromadb.errors import NoDatapointsException
import pandas as pd
import requests
import json
from typing import Sequence
from chromadb.api.models.Collection import Collection


class FastAPI(API):
    def __init__(self, settings):
        url_prefix = "https" if settings.chroma_server_ssl_enabled else "http"
        self._api_url = f"{url_prefix}://{settings.chroma_server_host}:{settings.chroma_server_http_port}/api/v1"

    def heartbeat(self):
        """Returns the current server time in nanoseconds to check if the server is alive"""
        resp = requests.get(self._api_url)
        resp.raise_for_status()
        return int(resp.json()["nanosecond heartbeat"])

    def list_collections(self) -> Sequence[Collection]:
        """Returns a list of all collections"""
        resp = requests.get(self._api_url + "/collections")
        resp.raise_for_status()
        json_collections = resp.json()
        collections = []
        for json_collection in json_collections:
            collections.append(Collection(self, **json_collection))

        return collections

    def create_collection(
        self,
        name: str,
        metadata: Optional[Dict] = None,
        embedding_function: Optional[Callable] = None,
        get_or_create: bool = False,
    ) -> Collection:
        """Creates a collection"""
        resp = requests.post(
            self._api_url + "/collections",
            data=json.dumps({"name": name, "metadata": metadata, "get_or_create": get_or_create}),
        )
        resp.raise_for_status()
        resp_json = resp.json()
        return Collection(
            client=self,
            name=resp_json["name"],
            embedding_function=embedding_function,
            metadata=resp_json["metadata"],
        )

    def get_collection(
        self,
        name: str,
        embedding_function: Optional[Callable] = None,
    ) -> Collection:
        """Returns a collection"""
        resp = requests.get(self._api_url + "/collections/" + name)
        resp.raise_for_status()
<<<<<<< HEAD
        return Collection(client=self, name=name, embedding_function=embedding_function)
=======
        resp_json = resp.json()
        return Collection(
            client=self,
            name=resp_json["name"],
            embedding_function=embedding_function,
            metadata=resp_json["metadata"],
        )
>>>>>>> 4463d13f

    def get_or_create_collection(
        self,
        name: str,
        metadata: Optional[Dict] = None,
        embedding_function: Optional[Callable] = None,
    ) -> Collection:
        """Get a collection, or return it if it exists"""

        return self.create_collection(name, metadata, embedding_function, get_or_create=True)

    def _modify(self, current_name: str, new_name: str, new_metadata: Optional[Dict] = None):
        """Updates a collection"""
        resp = requests.put(
            self._api_url + "/collections/" + current_name,
            data=json.dumps({"new_metadata": new_metadata, "new_name": new_name}),
        )
        resp.raise_for_status()
        return resp.json()

    def delete_collection(self, name: str):
        """Deletes a collection"""
        resp = requests.delete(self._api_url + "/collections/" + name)
        resp.raise_for_status()

    def _count(self, collection_name: str):
        """Returns the number of embeddings in the database"""
        resp = requests.get(self._api_url + "/collections/" + collection_name + "/count")
        resp.raise_for_status()
        return resp.json()

    def _peek(self, collection_name, limit=10):
        return self._get(
            collection_name,
            limit=limit,
            include=["embeddings", "documents", "metadatas"],
        )

    def _get(
        self,
<<<<<<< HEAD
        collection_name,
        ids=None,
        where={},
        sort=None,
        limit=None,
        offset=None,
        page=None,
        page_size=None,
        where_document={},
        include: Include = ["embeddings", "metadatas", "documents"],
=======
        collection_name: str,
        ids: Optional[IDs] = None,
        where: Optional[Where] = {},
        sort: Optional[str] = None,
        limit: Optional[int] = None,
        offset: Optional[int] = None,
        page: Optional[int] = None,
        page_size: Optional[int] = None,
        where_document: Optional[WhereDocument] = {},
        include: Include = ["metadatas", "documents"],
>>>>>>> 4463d13f
    ):
        """Gets embeddings from the database"""
        if page and page_size:
            offset = (page - 1) * page_size
            limit = page_size

        resp = requests.post(
            self._api_url + "/collections/" + collection_name + "/get",
            data=json.dumps(
                {
                    "ids": ids,
                    "where": where,
                    "sort": sort,
                    "limit": limit,
                    "offset": offset,
                    "where_document": where_document,
                    "include": include,
                }
            ),
        )

        resp.raise_for_status()
        return resp.json()

    def _delete(self, collection_name, ids=None, where={}, where_document={}):
        """Deletes embeddings from the database"""

        resp = requests.post(
            self._api_url + "/collections/" + collection_name + "/delete",
            data=json.dumps({"where": where, "ids": ids, "where_document": where_document}),
        )

        resp.raise_for_status()
        return resp.json()

    def _add(
        self,
        ids,
        collection_name,
        embeddings,
        metadatas=None,
        documents=None,
        increment_index=True,
    ):
        """
        Adds a batch of embeddings to the database
        - pass in column oriented data lists
        - by default, the index is progressively built up as you add more data. If for ingestion performance reasons you want to disable this, set increment_index to False
        -     and then manually create the index yourself with collection.create_index()
        """
        resp = requests.post(
            self._api_url + "/collections/" + collection_name + "/add",
            data=json.dumps(
                {
                    "embeddings": embeddings,
                    "metadatas": metadatas,
                    "documents": documents,
                    "ids": ids,
                    "increment_index": increment_index,
                }
            ),
        )

        try:
            resp.raise_for_status()
        except requests.HTTPError as e:
            raise (Exception(resp.text))

        return True

    def _update(
        self,
        collection_name: str,
        ids: IDs,
        embeddings: Optional[Embeddings] = None,
        metadatas: Optional[Metadatas] = None,
        documents: Optional[Documents] = None,
    ):
        """
        Updates a batch of embeddings in the database
        - pass in column oriented data lists
        """

        resp = requests.post(
            self._api_url + "/collections/" + collection_name + "/update",
            data=json.dumps(
                {
                    "ids": ids,
                    "embeddings": embeddings,
                    "metadatas": metadatas,
                    "documents": documents,
                }
            ),
        )

        resp.raise_for_status()
        return True

    def _query(
        self,
        collection_name,
        query_embeddings,
        n_results=10,
        where={},
        where_document={},
        include: Include = ["metadatas", "documents", "distances"],
    ):
        """Gets the nearest neighbors of a single embedding"""

        resp = requests.post(
            self._api_url + "/collections/" + collection_name + "/query",
            data=json.dumps(
                {
                    "query_embeddings": query_embeddings,
                    "n_results": n_results,
                    "where": where,
                    "where_document": where_document,
                    "include": include,
                }
            ),
        )

        try:
            resp.raise_for_status()
        except requests.HTTPError as e:
            raise (Exception(resp.text))

        body = resp.json()
        return body

    def reset(self):
        """Resets the database"""
        resp = requests.post(self._api_url + "/reset")
        resp.raise_for_status()
        return resp.json

    def persist(self):
        """Persists the database"""
        resp = requests.post(self._api_url + "/persist")
        resp.raise_for_status()
        return resp.json

    def raw_sql(self, sql):
        """Runs a raw SQL query against the database"""
        resp = requests.post(self._api_url + "/raw_sql", data=json.dumps({"raw_sql": sql}))
        resp.raise_for_status()
        return pd.DataFrame.from_dict(resp.json())

    def create_index(self, collection_name: str):
        """Creates an index for the given space key"""
        resp = requests.post(self._api_url + "/collections/" + collection_name + "/create_index")
        try:
            resp.raise_for_status()
        except requests.HTTPError as e:
            raise (Exception(resp.text))
        return resp.json()<|MERGE_RESOLUTION|>--- conflicted
+++ resolved
@@ -68,9 +68,6 @@
         """Returns a collection"""
         resp = requests.get(self._api_url + "/collections/" + name)
         resp.raise_for_status()
-<<<<<<< HEAD
-        return Collection(client=self, name=name, embedding_function=embedding_function)
-=======
         resp_json = resp.json()
         return Collection(
             client=self,
@@ -78,7 +75,6 @@
             embedding_function=embedding_function,
             metadata=resp_json["metadata"],
         )
->>>>>>> 4463d13f
 
     def get_or_create_collection(
         self,
@@ -119,18 +115,6 @@
 
     def _get(
         self,
-<<<<<<< HEAD
-        collection_name,
-        ids=None,
-        where={},
-        sort=None,
-        limit=None,
-        offset=None,
-        page=None,
-        page_size=None,
-        where_document={},
-        include: Include = ["embeddings", "metadatas", "documents"],
-=======
         collection_name: str,
         ids: Optional[IDs] = None,
         where: Optional[Where] = {},
@@ -141,7 +125,6 @@
         page_size: Optional[int] = None,
         where_document: Optional[WhereDocument] = {},
         include: Include = ["metadatas", "documents"],
->>>>>>> 4463d13f
     ):
         """Gets embeddings from the database"""
         if page and page_size:
