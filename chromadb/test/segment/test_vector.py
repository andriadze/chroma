import pytest
from typing import Generator, List, Callable, Iterator, Type, cast
from chromadb.config import System, Settings
from chromadb.test.conftest import ProducerFn
from chromadb.types import (
    OperationRecord,
    RequestVersionContext,
    VectorQuery,
    Operation,
    ScalarEncoding,
    Segment,
    SegmentScope,
    SeqId,
    Vector,
)
from chromadb.ingest import Producer
from chromadb.segment import VectorReader
import uuid
import time

from chromadb.segment.impl.vector.local_hnsw import (
    LocalHnswSegment,
)

from chromadb.segment.impl.vector.local_persistent_hnsw import (
    PersistentLocalHnswSegment,
)

from chromadb.test.property.strategies import test_hnsw_config
from pytest import FixtureRequest
from itertools import count
import tempfile
import os
import shutil
import numpy as np


def sqlite() -> Generator[System, None, None]:
    """Fixture generator for sqlite DB"""
    save_path = tempfile.mkdtemp()
    settings = Settings(
        allow_reset=True,
        is_persistent=False,
        persist_directory=save_path,
    )
    system = System(settings)
    system.start()
    yield system
    system.stop()
    if os.path.exists(save_path):
        shutil.rmtree(save_path)


def sqlite_persistent() -> Generator[System, None, None]:
    """Fixture generator for sqlite DB"""
    save_path = tempfile.mkdtemp()
    settings = Settings(
        allow_reset=True,
        is_persistent=True,
        persist_directory=save_path,
    )
    system = System(settings)
    system.start()
    yield system
    system.stop()
    if os.path.exists(save_path):
        shutil.rmtree(save_path)


# We will excercise in memory, persistent sqlite with both ephemeral and persistent hnsw.
# We technically never expose persitent sqlite with memory hnsw to users, but it's a valid
# configuration, so we test it here.
def system_fixtures() -> List[Callable[[], Generator[System, None, None]]]:
    return [sqlite, sqlite_persistent]


@pytest.fixture(scope="module", params=system_fixtures())
def system(request: FixtureRequest) -> Generator[System, None, None]:
    yield next(request.param())


@pytest.fixture(scope="function")
def sample_embeddings() -> Iterator[OperationRecord]:
    """Generate a sequence of embeddings with the property that for each embedding
    (other than the first and last), it's nearest neighbor is the previous in the
    sequence, and it's second nearest neighbor is the subsequent"""

    def create_record(i: int) -> OperationRecord:
        vector = np.array([i**1.1, i**1.1])
        record = OperationRecord(
            id=f"embedding_{i}",
            embedding=vector,
            encoding=ScalarEncoding.FLOAT32,
            metadata=None,
            operation=Operation.ADD,
        )
        return record

    return (create_record(i) for i in count())


def vector_readers() -> List[Type[VectorReader]]:
    return [LocalHnswSegment, PersistentLocalHnswSegment]


@pytest.fixture(scope="module", params=vector_readers())
def vector_reader(request: FixtureRequest) -> Generator[Type[VectorReader], None, None]:
    yield request.param


def create_random_segment_definition() -> Segment:
    return Segment(
        id=uuid.uuid4(),
        type="test_type",
        scope=SegmentScope.VECTOR,
        collection=uuid.UUID(int=0),
        metadata=test_hnsw_config,
    )


def sync(segment: VectorReader, seq_id: SeqId) -> None:
    # Try for up to 5 seconds, then throw a TimeoutError
    start = time.time()
    while time.time() - start < 5:
        if segment.max_seqid() >= seq_id:
            return
        time.sleep(0.25)
    raise TimeoutError(f"Timed out waiting for seq_id {seq_id}")


def test_insert_and_count(
    system: System,
    sample_embeddings: Iterator[OperationRecord],
    vector_reader: Type[VectorReader],
    produce_fns: ProducerFn,
) -> None:
    producer = system.instance(Producer)
    request_version_context = RequestVersionContext(
        collection_version=0, log_position=0
    )
    system.reset_state()
    segment_definition = create_random_segment_definition()
    collection_id = segment_definition["collection"]

    max_id = produce_fns(
        producer=producer,
        collection_id=collection_id,
        n=3,
        embeddings=sample_embeddings,
    )[1][-1]

    segment = vector_reader(system, segment_definition)
    segment.start()

    sync(segment, max_id)

    assert segment.count(request_version_context=request_version_context) == 3

    max_id = produce_fns(
        producer=producer,
        collection_id=collection_id,
        n=3,
        embeddings=sample_embeddings,
    )[1][-1]

    sync(segment, max_id)
    assert segment.count(request_version_context=request_version_context) == 6


def approx_equal(a: float, b: float, epsilon: float = 0.0001) -> bool:
    return abs(a - b) < epsilon


def approx_equal_vector(a: Vector, b: Vector, epsilon: float = 0.0001) -> bool:
    return all(approx_equal(x, y, epsilon) for x, y in zip(a, b))


def test_get_vectors(
    system: System,
    sample_embeddings: Iterator[OperationRecord],
    vector_reader: Type[VectorReader],
    produce_fns: ProducerFn,
) -> None:
    producer = system.instance(Producer)
    request_version_context = RequestVersionContext(
        collection_version=0, log_position=0
    )
    system.reset_state()
    segment_definition = create_random_segment_definition()
    collection_id = segment_definition["collection"]

    segment = vector_reader(system, segment_definition)
    segment.start()

    embeddings, seq_ids = produce_fns(
        producer=producer,
        collection_id=collection_id,
        embeddings=sample_embeddings,
        n=10,
    )

    sync(segment, seq_ids[-1])

    # Get all items
    vectors = segment.get_vectors(request_version_context=request_version_context)
    assert len(vectors) == len(embeddings)
    vectors = sorted(vectors, key=lambda v: v["id"])
    for actual, expected, seq_id in zip(vectors, embeddings, seq_ids):
        assert actual["id"] == expected["id"]
        assert approx_equal_vector(
            actual["embedding"], cast(Vector, expected["embedding"])
        )

    # Get selected IDs
    ids = [e["id"] for e in embeddings[5:]]
    vectors = segment.get_vectors(
        ids=ids, request_version_context=request_version_context
    )
    assert len(vectors) == 5
    vectors = sorted(vectors, key=lambda v: v["id"])
    for actual, expected, seq_id in zip(vectors, embeddings[5:], seq_ids[5:]):
        assert actual["id"] == expected["id"]
        assert approx_equal_vector(
            actual["embedding"], cast(Vector, expected["embedding"])
        )


def test_ann_query(
    system: System,
    sample_embeddings: Iterator[OperationRecord],
    vector_reader: Type[VectorReader],
    produce_fns: ProducerFn,
) -> None:
    producer = system.instance(Producer)
    system.reset_state()
    request_version_context = RequestVersionContext(
        collection_version=0, log_position=0
    )
    segment_definition = create_random_segment_definition()
    collection_id = segment_definition["collection"]

    segment = vector_reader(system, segment_definition)
    segment.start()

    embeddings, seq_ids = produce_fns(
        producer=producer,
        collection_id=collection_id,
        embeddings=sample_embeddings,
        n=100,
    )

    sync(segment, seq_ids[-1])

    # Each item is its own nearest neighbor (one at a time)
    for e in embeddings:
        vector = cast(Vector, e["embedding"])
        query = VectorQuery(
            vectors=[vector],
            k=1,
            allowed_ids=None,
            options=None,
            include_embeddings=True,
            request_version_context=request_version_context,
        )
        results = segment.query_vectors(query)
        assert len(results) == 1
        assert len(results[0]) == 1
        assert results[0][0]["id"] == e["id"]
        assert results[0][0]["embedding"] is not None
        assert approx_equal_vector(results[0][0]["embedding"], vector)

    # Each item is its own nearest neighbor (all at once)
    vectors = [cast(Vector, e["embedding"]) for e in embeddings]
    query = VectorQuery(
        vectors=vectors,
        k=1,
        allowed_ids=None,
        options=None,
        include_embeddings=False,
        request_version_context=request_version_context,
    )
    results = segment.query_vectors(query)
    assert len(results) == len(embeddings)
    for r, e in zip(results, embeddings):
        assert len(r) == 1
        assert r[0]["id"] == e["id"]

    # Each item's 3 nearest neighbors are itself and the item before and after
    test_embeddings = embeddings[1:-1]
    vectors = [cast(Vector, e["embedding"]) for e in test_embeddings]
    query = VectorQuery(
        vectors=vectors,
        k=3,
        allowed_ids=None,
        options=None,
        include_embeddings=False,
        request_version_context=request_version_context,
    )
    results = segment.query_vectors(query)
    assert len(results) == len(test_embeddings)

    for r, e, i in zip(results, test_embeddings, range(1, len(test_embeddings))):
        assert len(r) == 3
        assert r[0]["id"] == embeddings[i]["id"]
        assert r[1]["id"] == embeddings[i - 1]["id"]
        assert r[2]["id"] == embeddings[i + 1]["id"]


def test_delete(
    system: System,
    sample_embeddings: Iterator[OperationRecord],
    vector_reader: Type[VectorReader],
    produce_fns: ProducerFn,
) -> None:
    producer = system.instance(Producer)
    system.reset_state()
    request_version_context = RequestVersionContext(
        collection_version=0, log_position=0
    )
    segment_definition = create_random_segment_definition()
    collection_id = segment_definition["collection"]

    segment = vector_reader(system, segment_definition)
    segment.start()

    embeddings, seq_ids = produce_fns(
        producer=producer,
        collection_id=collection_id,
        embeddings=sample_embeddings,
        n=5,
    )

    sync(segment, seq_ids[-1])
    assert segment.count(request_version_context=request_version_context) == 5

    delete_record = OperationRecord(
        id=embeddings[0]["id"],
        embedding=None,
        encoding=None,
        metadata=None,
        operation=Operation.DELETE,
    )
    assert isinstance(seq_ids, List)
    seq_ids.append(
        produce_fns(
            producer=producer,
            collection_id=collection_id,
            n=1,
            embeddings=(delete_record for _ in range(1)),
        )[1][0]
    )

    sync(segment, seq_ids[-1])

    # Assert that the record is gone using `count`
    assert segment.count(request_version_context=request_version_context) == 4

    # Assert that the record is gone using `get`
    assert (
        segment.get_vectors(
            ids=[embeddings[0]["id"]], request_version_context=request_version_context
        )
        == []
    )
    results = segment.get_vectors(request_version_context=request_version_context)
    assert len(results) == 4
    # get_vectors returns results in arbitrary order
    results = sorted(results, key=lambda v: v["id"])
    for actual, expected in zip(results, embeddings[1:]):
        assert actual["id"] == expected["id"]
        assert approx_equal_vector(
            actual["embedding"], cast(Vector, expected["embedding"])
        )

    # Assert that the record is gone from KNN search
    vector = cast(Vector, embeddings[0]["embedding"])
    query = VectorQuery(
        vectors=[vector],
        k=10,
        allowed_ids=None,
        options=None,
        include_embeddings=False,
        request_version_context=request_version_context,
    )
    knn_results = segment.query_vectors(query)
    assert len(results) == 4
    assert set(r["id"] for r in knn_results[0]) == set(e["id"] for e in embeddings[1:])

    # Delete is idempotent
    seq_ids.append(
        produce_fns(
            producer=producer,
            collection_id=collection_id,
            n=1,
            embeddings=(delete_record for _ in range(1)),
        )[1][0]
    )

    sync(segment, seq_ids[-1])

    assert segment.count(request_version_context=request_version_context) == 4


def _test_update(
    producer: Producer,
    collection_id: uuid.UUID,
    segment: VectorReader,
    sample_embeddings: Iterator[OperationRecord],
    operation: Operation,
) -> None:
    """Tests the common code paths between update & upsert"""

    embeddings = [next(sample_embeddings) for i in range(3)]

    seq_ids: List[SeqId] = []
    for e in embeddings:
        seq_ids.append(producer.submit_embedding(collection_id, e))

    request_version_context = RequestVersionContext(
        collection_version=0, log_position=0
    )
    sync(segment, seq_ids[-1])
    assert segment.count(request_version_context=request_version_context) == 3

    seq_ids.append(
        producer.submit_embedding(
            collection_id,
            OperationRecord(
                id=embeddings[0]["id"],
                embedding=np.array([10.0, 10.0]),
                encoding=ScalarEncoding.FLOAT32,
                metadata=None,
                operation=operation,
            ),
        )
    )

    sync(segment, seq_ids[-1])

    # Test new data from get_vectors
    assert segment.count(request_version_context=request_version_context) == 3
    results = segment.get_vectors(request_version_context=request_version_context)
    assert len(results) == 3
<<<<<<< HEAD
    results = segment.get_vectors(ids=[embeddings[0]["id"]], request_version_context=request_version_context)
=======
    results = segment.get_vectors(ids=[embeddings[0]["id"]])
>>>>>>> 6917274d
    assert np.array_equal(results[0]["embedding"], np.array([10.0, 10.0]))

    # Test querying at the old location
    vector = cast(Vector, embeddings[0]["embedding"])
    query = VectorQuery(
        vectors=[vector],
        k=3,
        allowed_ids=None,
        options=None,
        include_embeddings=False,
        request_version_context=request_version_context,
    )
    knn_results = segment.query_vectors(query)[0]
    assert knn_results[0]["id"] == embeddings[1]["id"]
    assert knn_results[1]["id"] == embeddings[2]["id"]
    assert knn_results[2]["id"] == embeddings[0]["id"]

    # Test querying at the new location
    vector = np.array([10.0, 10.0])
    query = VectorQuery(
        vectors=[vector],
        k=3,
        allowed_ids=None,
        options=None,
        include_embeddings=False,
        request_version_context=request_version_context,
    )
    knn_results = segment.query_vectors(query)[0]
    assert knn_results[0]["id"] == embeddings[0]["id"]
    assert knn_results[1]["id"] == embeddings[2]["id"]
    assert knn_results[2]["id"] == embeddings[1]["id"]


def test_update(
    system: System,
    sample_embeddings: Iterator[OperationRecord],
    vector_reader: Type[VectorReader],
    produce_fns: ProducerFn,
) -> None:
    producer = system.instance(Producer)
    system.reset_state()
    segment_definition = create_random_segment_definition()
    collection_id = segment_definition["collection"]
    request_version_context = RequestVersionContext(
        collection_version=0, log_position=0
    )
    segment = vector_reader(system, segment_definition)
    segment.start()

    _test_update(producer, collection_id, segment, sample_embeddings, Operation.UPDATE)

    # test updating a nonexistent record
    update_record = OperationRecord(
        id="no_such_record",
        embedding=np.array([10.0, 10.0]),
        encoding=ScalarEncoding.FLOAT32,
        metadata=None,
        operation=Operation.UPDATE,
    )
    seq_id = produce_fns(
        producer=producer,
        collection_id=collection_id,
        n=1,
        embeddings=(update_record for _ in range(1)),
    )[1][0]

    sync(segment, seq_id)

    assert segment.count(request_version_context=request_version_context) == 3
    assert (
        segment.get_vectors(
            ids=["no_such_record"], request_version_context=request_version_context
        )
        == []
    )


def test_upsert(
    system: System,
    sample_embeddings: Iterator[OperationRecord],
    vector_reader: Type[VectorReader],
    produce_fns: ProducerFn,
) -> None:
    producer = system.instance(Producer)
    system.reset_state()
    segment_definition = create_random_segment_definition()
    collection_id = segment_definition["collection"]
    request_version_context = RequestVersionContext(
        collection_version=0, log_position=0
    )
    segment = vector_reader(system, segment_definition)
    segment.start()

    _test_update(producer, collection_id, segment, sample_embeddings, Operation.UPSERT)

    # test updating a nonexistent record
    upsert_record = OperationRecord(
        id="no_such_record",
        embedding=np.array([42, 42]),
        encoding=ScalarEncoding.FLOAT32,
        metadata=None,
        operation=Operation.UPSERT,
    )
    seq_id = produce_fns(
        producer=producer,
        collection_id=collection_id,
        n=1,
        embeddings=(upsert_record for _ in range(1)),
    )[1][0]

    sync(segment, seq_id)

    assert segment.count(request_version_context=request_version_context) == 4
    result = segment.get_vectors(
        ids=["no_such_record"], request_version_context=request_version_context
    )
    assert len(result) == 1
    assert approx_equal_vector(result[0]["embedding"], np.array([42, 42]))


def test_delete_without_add(
    system: System,
    vector_reader: Type[VectorReader],
) -> None:
    producer = system.instance(Producer)
    system.reset_state()
    segment_definition = create_random_segment_definition()
    collection_id = segment_definition["collection"]
    request_version_context = RequestVersionContext(
        collection_version=0, log_position=0
    )
    segment = vector_reader(system, segment_definition)
    segment.start()

    assert segment.count(request_version_context=request_version_context) == 0

    delete_record = OperationRecord(
        id="not_in_db",
        embedding=None,
        encoding=None,
        metadata=None,
        operation=Operation.DELETE,
    )

    try:
        producer.submit_embedding(collection_id, delete_record)
    except BaseException:
        pytest.fail("Unexpected error. Deleting on an empty segment should not raise.")


def test_delete_with_local_segment_storage(
    system: System,
    sample_embeddings: Iterator[OperationRecord],
    vector_reader: Type[VectorReader],
    produce_fns: ProducerFn,
) -> None:
    producer = system.instance(Producer)
    system.reset_state()
    request_version_context = RequestVersionContext(
        collection_version=0, log_position=0
    )
    segment_definition = create_random_segment_definition()
    collection_id = segment_definition["collection"]

    segment = vector_reader(system, segment_definition)
    segment.start()

    embeddings, seq_ids = produce_fns(
        producer=producer,
        collection_id=collection_id,
        embeddings=sample_embeddings,
        n=5,
    )

    sync(segment, seq_ids[-1])
    assert segment.count(request_version_context=request_version_context) == 5

    delete_record = OperationRecord(
        id=embeddings[0]["id"],
        embedding=None,
        encoding=None,
        metadata=None,
        operation=Operation.DELETE,
    )
    assert isinstance(seq_ids, List)
    seq_ids.append(
        produce_fns(
            producer=producer,
            collection_id=collection_id,
            n=1,
            embeddings=(delete_record for _ in range(1)),
        )[1][0]
    )

    sync(segment, seq_ids[-1])

    # Assert that the record is gone using `count`
    assert segment.count(request_version_context=request_version_context) == 4

    # Assert that the record is gone using `get`
    assert (
        segment.get_vectors(
            ids=[embeddings[0]["id"]], request_version_context=request_version_context
        )
        == []
    )
    results = segment.get_vectors(request_version_context=request_version_context)
    assert len(results) == 4
    # get_vectors returns results in arbitrary order
    results = sorted(results, key=lambda v: v["id"])
    for actual, expected in zip(results, embeddings[1:]):
        assert actual["id"] == expected["id"]
        assert approx_equal_vector(
            actual["embedding"], cast(Vector, expected["embedding"])
        )

    # Assert that the record is gone from KNN search
    vector = cast(Vector, embeddings[0]["embedding"])
    query = VectorQuery(
        vectors=[vector],
        k=10,
        allowed_ids=None,
        options=None,
        include_embeddings=False,
        request_version_context=request_version_context,
    )
    knn_results = segment.query_vectors(query)
    assert len(results) == 4
    assert set(r["id"] for r in knn_results[0]) == set(e["id"] for e in embeddings[1:])

    # Delete is idempotent
    if isinstance(segment, PersistentLocalHnswSegment):
        assert os.path.exists(segment._get_storage_folder())
        segment.delete()
        assert not os.path.exists(segment._get_storage_folder())
        segment.delete()  # should not raise
    elif isinstance(segment, LocalHnswSegment):
        with pytest.raises(NotImplementedError):
            segment.delete()


def test_reset_state_ignored_for_allow_reset_false(
    system: System,
    sample_embeddings: Iterator[OperationRecord],
    vector_reader: Type[VectorReader],
    produce_fns: ProducerFn,
) -> None:
    producer = system.instance(Producer)
    system.reset_state()
    segment_definition = create_random_segment_definition()
    collection_id = segment_definition["collection"]
    request_version_context = RequestVersionContext(
        collection_version=0, log_position=0
    )
    segment = vector_reader(system, segment_definition)
    segment.start()

    embeddings, seq_ids = produce_fns(
        producer=producer,
        collection_id=collection_id,
        embeddings=sample_embeddings,
        n=5,
    )

    sync(segment, seq_ids[-1])
    assert segment.count(request_version_context=request_version_context) == 5

    delete_record = OperationRecord(
        id=embeddings[0]["id"],
        embedding=None,
        encoding=None,
        metadata=None,
        operation=Operation.DELETE,
    )
    assert isinstance(seq_ids, List)
    seq_ids.append(
        produce_fns(
            producer=producer,
            collection_id=collection_id,
            n=1,
            embeddings=(delete_record for _ in range(1)),
        )[1][0]
    )

    sync(segment, seq_ids[-1])

    # Assert that the record is gone using `count`
    assert segment.count(request_version_context=request_version_context) == 4

    # Assert that the record is gone using `get`
    assert (
        segment.get_vectors(
            ids=[embeddings[0]["id"]], request_version_context=request_version_context
        )
        == []
    )
    results = segment.get_vectors(request_version_context=request_version_context)
    assert len(results) == 4
    # get_vectors returns results in arbitrary order
    results = sorted(results, key=lambda v: v["id"])
    for actual, expected in zip(results, embeddings[1:]):
        assert actual["id"] == expected["id"]
        assert approx_equal_vector(
            actual["embedding"], cast(Vector, expected["embedding"])
        )

    # Assert that the record is gone from KNN search
    vector = cast(Vector, embeddings[0]["embedding"])
    query = VectorQuery(
        vectors=[vector],
        k=10,
        allowed_ids=None,
        options=None,
        include_embeddings=False,
        request_version_context=request_version_context,
    )
    knn_results = segment.query_vectors(query)
    assert len(results) == 4
    assert set(r["id"] for r in knn_results[0]) == set(e["id"] for e in embeddings[1:])

    if isinstance(segment, PersistentLocalHnswSegment):
        if segment._allow_reset:
            assert os.path.exists(segment._get_storage_folder())
            segment.reset_state()
            assert not os.path.exists(segment._get_storage_folder())
        else:
            assert os.path.exists(segment._get_storage_folder())
            segment.reset_state()
            assert os.path.exists(segment._get_storage_folder())<|MERGE_RESOLUTION|>--- conflicted
+++ resolved
@@ -441,11 +441,9 @@
     assert segment.count(request_version_context=request_version_context) == 3
     results = segment.get_vectors(request_version_context=request_version_context)
     assert len(results) == 3
-<<<<<<< HEAD
-    results = segment.get_vectors(ids=[embeddings[0]["id"]], request_version_context=request_version_context)
-=======
-    results = segment.get_vectors(ids=[embeddings[0]["id"]])
->>>>>>> 6917274d
+    results = segment.get_vectors(
+        ids=[embeddings[0]["id"]], request_version_context=request_version_context
+    )
     assert np.array_equal(results[0]["embedding"], np.array([10.0, 10.0]))
 
     # Test querying at the old location
